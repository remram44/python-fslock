--- conflicted
+++ resolved
@@ -54,13 +54,8 @@
 
                 try:
                     # Cache doesn't exist and we have it locked -- create
-<<<<<<< HEAD
                     create_function(temp_path)
-                except:
-=======
-                    create_function()
                 except BaseException:
->>>>>>> c62cb4b4
                     # Creation failed, clean up before unlocking!
                     if os.path.isdir(temp_path):
                         shutil.rmtree(temp_path)
